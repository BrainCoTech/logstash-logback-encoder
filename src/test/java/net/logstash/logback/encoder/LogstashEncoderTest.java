/**
 * Licensed under the Apache License, Version 2.0 (the "License");
 * you may not use this file except in compliance with the License.
 * You may obtain a copy of the License at
 *
 *      http://www.apache.org/licenses/LICENSE-2.0
 *
 * Unless required by applicable law or agreed to in writing, software
 * distributed under the License is distributed on an "AS IS" BASIS,
 * WITHOUT WARRANTIES OR CONDITIONS OF ANY KIND, either express or implied.
 * See the License for the specific language governing permissions and
 * limitations under the License.
 */
package net.logstash.logback.encoder;

import static ch.qos.logback.core.CoreConstants.LINE_SEPARATOR;
import static net.logstash.logback.marker.Markers.append;
import static net.logstash.logback.marker.Markers.appendEntries;
import static org.assertj.core.api.Assertions.assertThat;
import static org.junit.Assert.assertArrayEquals;
import static org.junit.Assert.assertEquals;
import static org.junit.Assert.assertNotNull;
import static org.junit.Assert.assertNull;
import static org.junit.Assert.assertTrue;
import static org.mockito.Mockito.mock;
import static org.mockito.Mockito.when;

import java.io.ByteArrayOutputStream;
import java.io.File;
import java.io.IOException;
import java.io.PrintWriter;
import java.nio.charset.StandardCharsets;
import java.time.Instant;
import java.time.format.DateTimeFormatter;
import java.util.Collections;
import java.util.HashMap;
import java.util.List;
import java.util.Map;
import java.util.TimeZone;

import net.logstash.logback.Logback11Support;
import net.logstash.logback.composite.FormattedTimestampJsonProvider;
import net.logstash.logback.decorate.JsonFactoryDecorator;
import net.logstash.logback.decorate.JsonGeneratorDecorator;
import net.logstash.logback.fieldnames.LogstashCommonFieldNames;
import net.logstash.logback.fieldnames.ShortenedFieldNames;

import org.assertj.core.util.Files;
import org.junit.Test;
import org.junit.runner.RunWith;
import org.mockito.Mock;
import org.mockito.junit.MockitoJUnitRunner;
import org.slf4j.Logger;
import org.slf4j.LoggerFactory;
import org.slf4j.MDC;
import org.slf4j.Marker;
import org.slf4j.MarkerFactory;

import com.fasterxml.jackson.core.JsonFactory;
import com.fasterxml.jackson.core.JsonGenerator;
import com.fasterxml.jackson.core.JsonParseException;
import com.fasterxml.jackson.databind.JsonNode;
import com.fasterxml.jackson.databind.MappingJsonFactory;
import com.fasterxml.jackson.databind.ObjectMapper;

import ch.qos.logback.classic.Level;
import ch.qos.logback.classic.pattern.TargetLengthBasedClassNameAbbreviator;
import ch.qos.logback.classic.spi.ILoggingEvent;
import ch.qos.logback.classic.spi.IThrowableProxy;
import ch.qos.logback.classic.spi.ThrowableProxy;
import ch.qos.logback.classic.spi.ThrowableProxyUtil;
import ch.qos.logback.core.Context;

@RunWith(MockitoJUnitRunner.Silent.class)
public class LogstashEncoderTest {
    
    private static Logger LOG = LoggerFactory.getLogger(LogstashEncoderTest.class);
    
    private static final JsonFactory FACTORY = new MappingJsonFactory().enable(JsonGenerator.Feature.ESCAPE_NON_ASCII);
    private static final ObjectMapper MAPPER = new ObjectMapper(FACTORY);
    private LogstashEncoder encoder = new LogstashEncoder();
    private ByteArrayOutputStream outputStream = new ByteArrayOutputStream();
    
    @Mock
    private Logback11Support logback11Support;

    @Test
    public void basicsAreIncluded_logback11() throws Exception {

        encoder.setLogback11Support(logback11Support);

        when(logback11Support.isLogback11OrBefore()).thenReturn(true);
        
        encoder.init(outputStream);
        final long timestamp = System.currentTimeMillis();
        
        ILoggingEvent event = mockBasicILoggingEvent(Level.ERROR);
        when(event.getTimeStamp()).thenReturn(timestamp);
        
        encoder.start();
        encoder.doEncode(event);
        outputStream.close();
        
        JsonNode node = MAPPER.readTree(outputStream.toByteArray());
        
        verifyBasics(timestamp, node);
    }

    @Test
    public void basicsAreIncluded_logback12() throws Exception {
        encoder.setLogback11Support(logback11Support);

        when(logback11Support.isLogback11OrBefore()).thenReturn(true);
        final long timestamp = System.currentTimeMillis();
        
        ILoggingEvent event = mockBasicILoggingEvent(Level.ERROR);
        when(event.getTimeStamp()).thenReturn(timestamp);
        
        encoder.start();
        byte[] encoded = encoder.encode(event);
        
        JsonNode node = MAPPER.readTree(encoded);
        
        verifyBasics(timestamp, node);
    }

    protected void verifyBasics(final long timestamp, JsonNode node) {
        assertThat(node.get("@timestamp").textValue()).isEqualTo(DateTimeFormatter.ISO_OFFSET_DATE_TIME.withZone(TimeZone.getDefault().toZoneId()).format(Instant.ofEpochMilli(timestamp)));
        assertThat(node.get("@version").textValue()).isEqualTo("1");
        assertThat(node.get("logger_name").textValue()).isEqualTo("LoggerName");
        assertThat(node.get("thread_name").textValue()).isEqualTo("ThreadName");
        assertThat(node.get("message").textValue()).isEqualTo("My message");
        assertThat(node.get("level").textValue()).isEqualTo("ERROR");
        assertThat(node.get("level_value").intValue()).isEqualTo(40000);
    }
    
    @Test
    public void basicsAreIncludedWithShortenedNames() throws Exception {
        final long timestamp = System.currentTimeMillis();
        
        ILoggingEvent event = mockBasicILoggingEvent(Level.ERROR);
        
        when(event.getTimeStamp()).thenReturn(timestamp);
        encoder.setFieldNames(new ShortenedFieldNames());
        encoder.start();
        byte[] encoded = encoder.encode(event);
        
        JsonNode node = MAPPER.readTree(encoded);

        assertThat(node.get("@timestamp").textValue()).isEqualTo(DateTimeFormatter.ISO_OFFSET_DATE_TIME.withZone(TimeZone.getDefault().toZoneId()).format(Instant.ofEpochMilli(timestamp)));
        assertThat(node.get("@version").textValue()).isEqualTo("1");
        assertThat(node.get("logger").textValue()).isEqualTo("LoggerName");
        assertThat(node.get("thread").textValue()).isEqualTo("ThreadName");
        assertThat(node.get("message").textValue()).isEqualTo("My message");
        assertThat(node.get("level").textValue()).isEqualTo("ERROR");
        assertThat(node.get("levelVal").intValue()).isEqualTo(40000);
    }

    @Test
    public void customDecorators() throws Exception {
        encoder.stop();
        encoder.setJsonFactoryDecorator(new JsonFactoryDecorator() {
            
            @Override
            public JsonFactory decorate(JsonFactory factory) {
                return factory.disable(JsonGenerator.Feature.QUOTE_FIELD_NAMES);
            }
        });
        
        encoder.setJsonGeneratorDecorator(new JsonGeneratorDecorator() {
            
            @Override
            public JsonGenerator decorate(JsonGenerator generator) {
                return generator.useDefaultPrettyPrinter();
            }
        });
        
        encoder.start();
        final long timestamp = System.currentTimeMillis();
        
        ILoggingEvent event = mockBasicILoggingEvent(Level.ERROR);
        when(event.getTimeStamp()).thenReturn(timestamp);
        
        byte[] encoded = encoder.encode(event);
        
<<<<<<< HEAD
        String output = new String(encoded, "UTF-8");

=======
        String output = new String(encoded, StandardCharsets.UTF_8);
        
>>>>>>> 88b1df69
        assertThat(output).isEqualTo(String.format(
                "{%n"
                + "  @timestamp : \"" + DateTimeFormatter.ISO_OFFSET_DATE_TIME.withZone(TimeZone.getDefault().toZoneId()).format(Instant.ofEpochMilli(timestamp)) + "\",%n"
                + "  @version : \"1\",%n"
                + "  message : \"My message\",%n"
                + "  logger_name : \"LoggerName\",%n"
                + "  thread_name : \"ThreadName\",%n"
                + "  level : \"ERROR\",%n"
                + "  level_value : 40000%n"
                + "}%n"));
    }
    

    @Test
    public void loggerNameIsShortenedProperly() throws Exception {
        final long timestamp = System.currentTimeMillis();
        final int length = 36;
        final String shortenedLoggerName = new TargetLengthBasedClassNameAbbreviator(length).abbreviate(DateTimeFormatter.class.getCanonicalName());

        ILoggingEvent event = mockBasicILoggingEvent(Level.ERROR);
        when(event.getLoggerName()).thenReturn(DateTimeFormatter.class.getCanonicalName());

        when(event.getTimeStamp()).thenReturn(timestamp);
        encoder.setFieldNames(new ShortenedFieldNames());
        encoder.setShortenedLoggerNameLength(length);
        encoder.start();
        byte[] encoded = encoder.encode(event);
        
        JsonNode node = MAPPER.readTree(encoded);

        assertThat(node.get("@timestamp").textValue()).isEqualTo(DateTimeFormatter.ISO_OFFSET_DATE_TIME.withZone(TimeZone.getDefault().toZoneId()).format(Instant.ofEpochMilli(timestamp)));
        assertThat(node.get("@version").textValue()).isEqualTo("1");
        assertThat(node.get("logger").textValue()).isEqualTo(shortenedLoggerName);
        assertThat(node.get("thread").textValue()).isEqualTo("ThreadName");
        assertThat(node.get("message").textValue()).isEqualTo("My message");
        assertThat(node.get("level").textValue()).isEqualTo("ERROR");
        assertThat(node.get("levelVal").intValue()).isEqualTo(40000);
    }
    
    @Test
    public void closePutsSeparatorAtTheEnd_logback11() throws Exception {
        encoder.setLogback11Support(logback11Support);

        when(logback11Support.isLogback11OrBefore()).thenReturn(true);
        
        encoder.init(outputStream);

        ILoggingEvent event = mockBasicILoggingEvent(Level.ERROR);
        
        encoder.start();
        encoder.doEncode(event);
        encoder.close();
        outputStream.close();
        
        assertThat(outputStream.toString()).endsWith(LINE_SEPARATOR);
    }
    
    @Test
    public void includingThrowableProxyIncludesStackTrace() throws Exception {
        IThrowableProxy throwableProxy = new ThrowableProxy(new Exception("My goodness"));
        
        ILoggingEvent event = mockBasicILoggingEvent(Level.ERROR);
        when(event.getThrowableProxy()).thenReturn(throwableProxy);
        
        encoder.start();
        byte[] encoded = encoder.encode(event);
        
        JsonNode node = MAPPER.readTree(encoded);
        
        assertThat(node.get("stack_trace").textValue()).isEqualTo(ThrowableProxyUtil.asString(throwableProxy));
    }
    
    @Test
    public void mdcAllIncluded() throws Exception {
        Map<String, String> mdcMap = new HashMap<String, String>();
        mdcMap.put("thing_one", "One");
        mdcMap.put("thing_two", "Three");
        
        ILoggingEvent event = mockBasicILoggingEvent(Level.ERROR);
        when(event.getMDCPropertyMap()).thenReturn(mdcMap);
        
        encoder.start();
        byte[] encoded = encoder.encode(event);
        
        JsonNode node = MAPPER.readTree(encoded);
        
        assertThat(node.get("thing_one").textValue()).isEqualTo("One");
        assertThat(node.get("thing_two").textValue()).isEqualTo("Three");
    }
    
    @Test
    public void mdcSomeIncluded() throws Exception {
        Map<String, String> mdcMap = new HashMap<String, String>();
        mdcMap.put("thing_one", "One");
        mdcMap.put("thing_two", "Three");
        
        ILoggingEvent event = mockBasicILoggingEvent(Level.ERROR);
        when(event.getMDCPropertyMap()).thenReturn(mdcMap);
        
        encoder.addIncludeMdcKeyName("thing_one");
        
        encoder.start();
        byte[] encoded = encoder.encode(event);
        
        JsonNode node = MAPPER.readTree(encoded);
        
        assertThat(node.get("thing_one").textValue()).isEqualTo("One");
        assertThat(node.get("thing_two")).isNull();
    }
    
    @Test
    public void mdcSomeExcluded() throws Exception {
        Map<String, String> mdcMap = new HashMap<String, String>();
        mdcMap.put("thing_one", "One");
        mdcMap.put("thing_two", "Three");
        
        ILoggingEvent event = mockBasicILoggingEvent(Level.ERROR);
        when(event.getMDCPropertyMap()).thenReturn(mdcMap);
        
        encoder.addExcludeMdcKeyName("thing_two");
        
        encoder.start();
        byte[] encoded = encoder.encode(event);
        
        JsonNode node = MAPPER.readTree(encoded);
        
        assertThat(node.get("thing_one").textValue()).isEqualTo("One");
        assertThat(node.get("thing_two")).isNull();
    }
    
    @Test
    public void mdcNoneIncluded() throws Exception {
        Map<String, String> mdcMap = new HashMap<String, String>();
        mdcMap.put("thing_one", "One");
        mdcMap.put("thing_two", "Three");
        
        ILoggingEvent event = mockBasicILoggingEvent(Level.ERROR);
        when(event.getMDCPropertyMap()).thenReturn(mdcMap);
        
        encoder.setIncludeMdc(false);
        encoder.start();
        byte[] encoded = encoder.encode(event);
        
        JsonNode node = MAPPER.readTree(encoded);
        
        assertThat(node.get("thing_one")).isNull();
        assertThat(node.get("thing_two")).isNull();
    }
    
    @Test
    public void propertiesInMDCAreIncludedInSubObject() throws Exception {
        Map<String, String> mdcMap = new HashMap<String, String>();
        mdcMap.put("thing_one", "One");
        mdcMap.put("thing_two", "Three");
        
        ILoggingEvent event = mockBasicILoggingEvent(Level.ERROR);
        when(event.getMDCPropertyMap()).thenReturn(mdcMap);
        
        encoder.getFieldNames().setMdc("mdc");
        encoder.start();
        byte[] encoded = encoder.encode(event);
        
        JsonNode node = MAPPER.readTree(encoded);
        
        assertThat(node.get("mdc").get("thing_one").textValue()).isEqualTo("One");
        assertThat(node.get("mdc").get("thing_two").textValue()).isEqualTo("Three");
    }
    
    @Test
    public void nullMDCDoesNotCauseEverythingToBlowUp() throws Exception {
        ILoggingEvent event = mockBasicILoggingEvent(Level.ERROR);
        when(event.getMDCPropertyMap()).thenReturn(null);
        
        encoder.start();
        encoder.encode(event);
    }
    
    @Test
    public void callerDataIsIncluded() throws Exception {
        ILoggingEvent event = mockBasicILoggingEvent(Level.ERROR);
        when(event.getMDCPropertyMap()).thenReturn(Collections.<String, String> emptyMap());
        final StackTraceElement[] stackTraceElements = { new StackTraceElement("caller_class", "method_name", "file_name", 12345) };
        when(event.getCallerData()).thenReturn(stackTraceElements);
        
        encoder.setIncludeCallerInfo(true);
        
        encoder.start();
        byte[] encoded = encoder.encode(event);
        
        JsonNode node = MAPPER.readTree(encoded);
        
        assertThat(node.get("caller_class_name").textValue()).isEqualTo(stackTraceElements[0].getClassName());
        assertThat(node.get("caller_method_name").textValue()).isEqualTo(stackTraceElements[0].getMethodName());
        assertThat(node.get("caller_file_name").textValue()).isEqualTo(stackTraceElements[0].getFileName());
        assertThat(node.get("caller_line_number").intValue()).isEqualTo(stackTraceElements[0].getLineNumber());
    }
    
    @Test
    public void callerDataIsIncludedInSubObject() throws Exception {
        ILoggingEvent event = mockBasicILoggingEvent(Level.ERROR);
        when(event.getMDCPropertyMap()).thenReturn(Collections.<String, String> emptyMap());
        final StackTraceElement[] stackTraceElements = { new StackTraceElement("caller_class", "method_name", "file_name", 12345) };
        when(event.getCallerData()).thenReturn(stackTraceElements);
        
        encoder.setIncludeCallerInfo(true);
        encoder.getFieldNames().setCaller("caller");
        encoder.start();
        byte[] encoded = encoder.encode(event);
        
        JsonNode node = MAPPER.readTree(encoded);
        
        assertThat(node.get("caller").get("caller_class_name").textValue()).isEqualTo(stackTraceElements[0].getClassName());
        assertThat(node.get("caller").get("caller_method_name").textValue()).isEqualTo(stackTraceElements[0].getMethodName());
        assertThat(node.get("caller").get("caller_file_name").textValue()).isEqualTo(stackTraceElements[0].getFileName());
        assertThat(node.get("caller").get("caller_line_number").intValue()).isEqualTo(stackTraceElements[0].getLineNumber());
    }
    
    @Test
    public void callerDataIsNotIncludedIfSwitchedOff() throws Exception {
        ILoggingEvent event = mock(ILoggingEvent.class);
        when(event.getLoggerName()).thenReturn("LoggerName");
        when(event.getThreadName()).thenReturn("ThreadName");
        when(event.getFormattedMessage()).thenReturn("My message");
        when(event.getLevel()).thenReturn(Level.ERROR);
        when(event.getMDCPropertyMap()).thenReturn(Collections.<String, String> emptyMap());
        final StackTraceElement[] stackTraceElements = { new StackTraceElement("caller_class", "method_name", "file_name", 12345) };
        when(event.getCallerData()).thenReturn(stackTraceElements);
        
        encoder.setIncludeCallerInfo(false);
        
        encoder.start();
        byte[] encoded = encoder.encode(event);
        
        JsonNode node = MAPPER.readTree(encoded);
        assertThat(node.get("caller_class_name")).isNull();
        assertThat(node.get("caller_method_name")).isNull();
        assertThat(node.get("caller_file_name")).isNull();
        assertThat(node.get("caller_line_number")).isNull();
    }
    
    @Test
    public void propertiesInContextAreIncluded() throws Exception {
        Map<String, String> propertyMap = new HashMap<String, String>();
        propertyMap.put("thing_one", "One");
        propertyMap.put("thing_two", "Three");
        
        final Context context = mock(Context.class);
        when(context.getCopyOfPropertyMap()).thenReturn(propertyMap);
        
        ILoggingEvent event = mockBasicILoggingEvent(Level.ERROR);
        
        encoder.setContext(context);
        encoder.start();
        byte[] encoded = encoder.encode(event);
        
        JsonNode node = MAPPER.readTree(encoded);
        
        assertThat(node.get("thing_one").textValue()).isEqualTo("One");
        assertThat(node.get("thing_two").textValue()).isEqualTo("Three");
    }
    
    @Test
    public void propertiesInContextAreNotIncludedIfSwitchedOff() throws Exception {
        Map<String, String> propertyMap = new HashMap<String, String>();
        propertyMap.put("thing_one", "One");
        propertyMap.put("thing_two", "Three");
        
        final Context context = mock(Context.class);
        when(context.getCopyOfPropertyMap()).thenReturn(propertyMap);
        
        ILoggingEvent event = mockBasicILoggingEvent(Level.ERROR);
        encoder.setIncludeContext(false);
        encoder.setContext(context);
        encoder.start();
        byte[] encoded = encoder.encode(event);
        
        JsonNode node = MAPPER.readTree(encoded);
        
        assertThat(node.get("thing_one")).isNull();
        assertThat(node.get("thing_two")).isNull();
    }
    
    @Test
    public void propertiesInContextAreIncludedInSubObject() throws Exception {
        Map<String, String> propertyMap = new HashMap<String, String>();
        propertyMap.put("thing_one", "One");
        propertyMap.put("thing_two", "Three");
        
        final Context context = mock(Context.class);
        when(context.getCopyOfPropertyMap()).thenReturn(propertyMap);
        
        ILoggingEvent event = mockBasicILoggingEvent(Level.ERROR);
        
        encoder.getFieldNames().setContext("context");
        encoder.setContext(context);
        encoder.start();
        byte[] encoded = encoder.encode(event);
        
        JsonNode node = MAPPER.readTree(encoded);
        
        assertThat(node.get("context").get("thing_one").textValue()).isEqualTo("One");
        assertThat(node.get("context").get("thing_two").textValue()).isEqualTo("Three");
    }
    
    @Test
    public void markerIncludesItselfAsTag() throws Exception {
        Marker marker = MarkerFactory.getMarker("hoosh");
        ILoggingEvent event = mockBasicILoggingEvent(Level.INFO);
        when(event.getMarker()).thenReturn(marker);
        
        encoder.start();
        byte[] encoded = encoder.encode(event);
        
        JsonNode node = MAPPER.readTree(encoded);
        
        assertJsonArray(node.findValue("tags"), "hoosh");
    }
    
    @Test
    public void markerReferencesAreIncludedAsTags() throws Exception {
        Marker marker = MarkerFactory.getMarker("bees");
        marker.add(MarkerFactory.getMarker("knees"));
        ILoggingEvent event = mockBasicILoggingEvent(Level.INFO);
        when(event.getMarker()).thenReturn(marker);
        
        encoder.start();
        byte[] encoded = encoder.encode(event);
        
        JsonNode node = MAPPER.readTree(encoded);
        
        assertJsonArray(node.findValue("tags"), "bees", "knees");
    }
    
    @Test
    public void nullMarkerIsIgnored() throws Exception {
        ILoggingEvent event = mockBasicILoggingEvent(Level.INFO);
        when(event.getMarker()).thenReturn(null);
        
        encoder.start();
        byte[] encoded = encoder.encode(event);
        
        JsonNode node = MAPPER.readTree(encoded);
        
        assertThat(node.findValue("tags")).isNull();
    }

    @Test
    public void markerNoneIncluded() throws Exception {
        Marker marker = MarkerFactory.getMarker("bees");
        marker.add(MarkerFactory.getMarker("knees"));
        ILoggingEvent event = mockBasicILoggingEvent(Level.INFO);
        when(event.getMarker()).thenReturn(marker);

        encoder.setIncludeTags(false);
        encoder.start();
        byte[] encoded = encoder.encode(event);

        JsonNode node = MAPPER.readTree(encoded);

        assertThat(node.findValue("tags")).isNull();
    }

    /**
     * Tests the old way of appending a json_message to the event.
     * 
     * @deprecated See {@link #testAppendJsonMessage()} for the new way of doing this.
     */
    @Test
    @Deprecated
    public void markerIsJSON() throws Exception {
        Object[] argArray = new Object[] { 1, Collections.singletonMap("hello", Collections.singletonMap("hello", "world")) };
        Marker marker = MarkerFactory.getMarker("JSON");
        ILoggingEvent event = mockBasicILoggingEvent(Level.INFO);
        when(event.getMarker()).thenReturn(marker);
        when(event.getArgumentArray()).thenReturn(argArray);
        
        encoder.start();
        byte[] encoded = encoder.encode(event);
        
        JsonNode node = MAPPER.readTree(encoded);
        
        assertThat(MAPPER.convertValue(argArray, JsonNode.class).equals(node.get("json_message"))).isEqualTo(true);
    }
    
    @Test
    public void testAppendJsonMessage() throws Exception {
        Object[] argArray = new Object[] { 1, Collections.singletonMap("hello", Collections.singletonMap("hello", "world")) };
        Marker marker = append("json_message", argArray);
        ILoggingEvent event = mockBasicILoggingEvent(Level.INFO);
        when(event.getMarker()).thenReturn(marker);
        when(event.getArgumentArray()).thenReturn(argArray);
        
        encoder.start();
        byte[] encoded = encoder.encode(event);
        
        JsonNode node = MAPPER.readTree(encoded);
        
        assertThat(MAPPER.convertValue(argArray, JsonNode.class).equals(node.get("json_message"))).isEqualTo(true);
    }
    
    @Test
    public void immediateFlushIsSane() {
        encoder.setImmediateFlush(true);
        assertThat(encoder.isImmediateFlush()).isEqualTo(true);
        
        encoder.setImmediateFlush(false);
        assertThat(encoder.isImmediateFlush()).isEqualTo(false);
    }
    
    @Test
    public void includeJsonChunk() throws Exception {
        String customFields = "{\"appname\":\"damnGodWebservice\",\"roles\":[\"customerorder\", \"auth\"], \"buildinfo\": { \"version\" : \"Version 0.1.0-SNAPSHOT\", \"lastcommit\" : \"75473700d5befa953c45f630c6d9105413c16fe1\"} }";
        ILoggingEvent event = mockBasicILoggingEvent(Level.INFO);
        
        encoder.setCustomFields(customFields);
        encoder.start();
        byte[] encoded = encoder.encode(event);
        
        JsonNode node = MAPPER.readTree(encoded);
        
        assertThat(node.get("appname").textValue()).isEqualTo("damnGodWebservice");
        assertTrue(node.get("roles").equals(parse("[\"customerorder\", \"auth\"]")));
        assertTrue(node.get("buildinfo").equals(parse("{ \"version\" : \"Version 0.1.0-SNAPSHOT\", \"lastcommit\" : \"75473700d5befa953c45f630c6d9105413c16fe1\"}")));
    }
    
    @Test
    public void customTimeZone() throws Exception {
        final long timestamp = System.currentTimeMillis();
        
        ILoggingEvent event = mockBasicILoggingEvent(Level.ERROR);
        when(event.getTimeStamp()).thenReturn(timestamp);
        
        encoder.setTimeZone("UTC");
        encoder.start();
        byte[] encoded = encoder.encode(event);
        
        JsonNode node = MAPPER.readTree(encoded);

        assertThat(node.get("@timestamp").textValue()).isEqualTo(DateTimeFormatter.ISO_OFFSET_DATE_TIME.withZone(TimeZone.getTimeZone("UTC").toZoneId()).format(Instant.ofEpochMilli(timestamp)));
        assertThat(node.get("@version").textValue()).isEqualTo("1");
        assertThat(node.get("logger_name").textValue()).isEqualTo("LoggerName");
        assertThat(node.get("thread_name").textValue()).isEqualTo("ThreadName");
        assertThat(node.get("message").textValue()).isEqualTo("My message");
        assertThat(node.get("level").textValue()).isEqualTo("ERROR");
        assertThat(node.get("level_value").intValue()).isEqualTo(40000);
    }
    
    public JsonNode parse(String string) throws JsonParseException, IOException {
        return FACTORY.createParser(string).readValueAsTree();
    }
    
    @Test
    @Deprecated
    public void testContextMapWithNoArguments() throws Exception {
        ILoggingEvent event = mockBasicILoggingEvent(Level.INFO);
        when(event.getArgumentArray()).thenReturn(null);
        
        encoder.setEnableContextMap(true);
        encoder.start();
        byte[] encoded = encoder.encode(event);
        
        JsonNode node = MAPPER.readTree(encoded);
        assertThat(node.get("message").textValue()).isEqualTo("My message");
    }
    
    /**
     * Tests the old way of embedding a map in the json event.
     * 
     * @deprecated See {@link #testAppendEntries()} for the new way of doing this.
     */
    @Test
    @Deprecated
    public void testContextMap() throws Exception {
        ILoggingEvent event = mockBasicILoggingEvent(Level.INFO);
        
        Map<String, Object> contextMap = new HashMap<String, Object>();
        contextMap.put("duration", 1200);
        contextMap.put("remoteResponse", "OK");
        contextMap.put("extra", Collections.singletonMap("extraEntry", "extraValue"));
        
        Object[] argList = new Object[] {
                "firstParamThatShouldBeIgnored",
                Collections.singletonMap("ignoredMapEntry", "whatever"),
                contextMap
        };
        
        when(event.getArgumentArray()).thenReturn(argList);
        
        encoder.setEnableContextMap(true);
        encoder.start();
        byte[] encoded = encoder.encode(event);
        
        JsonNode node = MAPPER.readTree(encoded);
        assertThat(node.get("duration")).isNotNull();
        assertThat(node.get("duration").intValue()).isEqualTo(1200);
        assertThat(node.get("remoteResponse")).isNotNull();
        assertThat(node.get("remoteResponse").textValue()).isEqualTo("OK");
        assertThat(node.get("extra")).isNotNull();
        assertThat(node.get("extra").get("extraEntry")).isNotNull();
        assertThat(node.get("extra").get("extraEntry").textValue()).isEqualTo("extraValue");
        
        assertThat(node.get("ignoredMapEntry")).as("The second map from the end should be ignored").isNull();
    }
    
    @Test
    public void testAppendEntries() throws Exception {
        ILoggingEvent event = mockBasicILoggingEvent(Level.INFO);
        
        Map<String, Object> contextMap = new HashMap<String, Object>();
        contextMap.put("duration", 1200);
        contextMap.put("remoteResponse", "OK");
        contextMap.put("extra", Collections.singletonMap("extraEntry", "extraValue"));
        
        Object[] argList = new Object[] {
                "firstParamThatShouldBeIgnored",
                Collections.singletonMap("ignoredMapEntry", "whatever"),
        };
        
        when(event.getArgumentArray()).thenReturn(argList);
        
        Marker marker = appendEntries(contextMap);
        when(event.getMarker()).thenReturn(marker);
        
        encoder.start();
        byte[] encoded = encoder.encode(event);
        
        JsonNode node = MAPPER.readTree(encoded);
        assertThat(node.get("duration")).isNotNull();
        assertThat(node.get("duration").intValue()).isEqualTo(1200);
        assertThat(node.get("remoteResponse")).isNotNull();
        assertThat(node.get("remoteResponse").textValue()).isEqualTo("OK");
        assertThat(node.get("extra")).isNotNull();
        assertThat(node.get("extra").get("extraEntry")).isNotNull();
        assertThat(node.get("extra").get("extraEntry").textValue()).isEqualTo("extraValue");
        
        assertThat(node.get("ignoredMapEntry")).as("The second map from the end should be ignored").isNull();
    }
    
    @Test
    public void testEncoderConfiguration() throws Exception {
        File tempFile = new File(System.getProperty("java.io.tmpdir"), "test.log");
        // Empty the log file
        PrintWriter writer = new PrintWriter(tempFile);
        writer.print("");
        writer.close();
        MDC.put("myMdcKey", "myMdcValue");
        LOG.info(append("appendedName", "appendedValue").and(append("n1", 2)), "Testing info logging.");
        MDC.remove("myMdcKey");

        List<String> lines = Files.linesOf(tempFile, StandardCharsets.UTF_8);
        JsonNode node = MAPPER.readTree(lines.get(0).getBytes(StandardCharsets.UTF_8));

        /*
         * The configuration suppresses the version field,
         * make sure it doesn't appear.
         */
        assertThat(node.get("@version")).isNull();
        assertThat(node.get(LogstashCommonFieldNames.IGNORE_FIELD_INDICATOR)).isNull();
        
        assertThat(node.get("appname").textValue()).isEqualTo("damnGodWebservice");
        assertThat(node.get("appendedName").textValue()).isEqualTo("appendedValue");
        assertThat(node.get("myMdcKey")).isNull();
        assertThat(node.get("logger").textValue()).isEqualTo(LogstashEncoderTest.class.getName());
        assertTrue(node.get("roles").equals(parse("[\"customerorder\", \"auth\"]")));
        assertTrue(node.get("buildinfo").equals(parse("{ \"version\" : \"Version 0.1.0-SNAPSHOT\", \"lastcommit\" : \"75473700d5befa953c45f630c6d9105413c16fe1\"}")));
    }
    
    @Test
    public void testCustomFields() throws Exception {
        String customFields = "{\"foo\":\"bar\"}";
        encoder.setCustomFields(customFields);
        assertThat(encoder.getCustomFields()).isEqualTo(customFields);
        
    }
    
    @Test
    public void unixTimestampAsNumber() throws Exception {
        final long timestamp = System.currentTimeMillis();
        
        ILoggingEvent event = mockBasicILoggingEvent(Level.ERROR);
        when(event.getTimeStamp()).thenReturn(timestamp);
        
        encoder.setTimestampPattern(FormattedTimestampJsonProvider.UNIX_TIMESTAMP_AS_NUMBER);
        encoder.start();
        byte[] encoded = encoder.encode(event);
        
        JsonNode node = MAPPER.readTree(encoded);
        
        assertThat(node.get("@timestamp").numberValue()).isEqualTo(timestamp);
    }    
    
    @Test
    public void unixTimestampAsString() throws Exception {
        final long timestamp = System.currentTimeMillis();
        
        ILoggingEvent event = mockBasicILoggingEvent(Level.ERROR);
        when(event.getTimeStamp()).thenReturn(timestamp);
        
        encoder.setTimestampPattern(FormattedTimestampJsonProvider.UNIX_TIMESTAMP_AS_STRING);
        encoder.start();
        byte[] encoded = encoder.encode(event);
        
        JsonNode node = MAPPER.readTree(encoded);
        
        assertThat(node.get("@timestamp").textValue()).isEqualTo(Long.toString(timestamp));
    }    
    
    @Test
    public void testMessageSplitEnabled() throws Exception {
        ILoggingEvent event = mockBasicILoggingEvent(Level.ERROR);
        when(event.getFormattedMessage()).thenReturn(buildMultiLineMessage("###"));
        encoder.setMessageSplitRegex("#+");
        assertEquals("#+", encoder.getMessageSplitRegex());

        encoder.start();
        JsonNode node = MAPPER.readTree(encoder.encode(event));
        encoder.stop();

        assertJsonArray(node.path("message"), "line1", "line2", "line3");
    }

    @Test
    public void testMessageSplitDisabled() throws Exception {
        ILoggingEvent event = mockBasicILoggingEvent(Level.ERROR);
        when(event.getFormattedMessage()).thenReturn(buildMultiLineMessage(System.lineSeparator()));
        encoder.setMessageSplitRegex(null);
        assertNull(encoder.getMessageSplitRegex());

        encoder.start();
        JsonNode node = MAPPER.readTree(encoder.encode(event));
        encoder.stop();

        assertTrue(node.path("message").isTextual());
        assertEquals(node.path("message").textValue(), buildMultiLineMessage(System.lineSeparator()));
    }

    @Test
    public void testMessageSplitDisabledByDefault() throws Exception {
        ILoggingEvent event = mockBasicILoggingEvent(Level.ERROR);
        when(event.getFormattedMessage()).thenReturn(buildMultiLineMessage(System.lineSeparator()));
        assertNull(encoder.getMessageSplitRegex());

        encoder.start();
        JsonNode node = MAPPER.readTree(encoder.encode(event));
        encoder.stop();

        assertTrue(node.path("message").isTextual());
        assertEquals(node.path("message").textValue(), buildMultiLineMessage(System.lineSeparator()));
    }

    private void assertJsonArray(JsonNode jsonNode, String... expected) {
        assertNotNull(jsonNode);
        assertTrue(jsonNode.isArray());

        String[] values = new String[jsonNode.size()];
        for (int i = 0; i < values.length; i++) {
            values[i] = jsonNode.get(i).asText();
        }
        assertArrayEquals(expected, values);
    }
    
    private ILoggingEvent mockBasicILoggingEvent(Level level) {
        ILoggingEvent event = mock(ILoggingEvent.class);
        when(event.getLoggerName()).thenReturn("LoggerName");
        when(event.getThreadName()).thenReturn("ThreadName");
        when(event.getFormattedMessage()).thenReturn("My message");
        when(event.getLevel()).thenReturn(level);
        return event;
    }
    
    private static String buildMultiLineMessage(String lineSeparator) {
        return String.join(lineSeparator, "line1", "line2", "line3");
    }
}<|MERGE_RESOLUTION|>--- conflicted
+++ resolved
@@ -183,13 +183,8 @@
         
         byte[] encoded = encoder.encode(event);
         
-<<<<<<< HEAD
-        String output = new String(encoded, "UTF-8");
-
-=======
         String output = new String(encoded, StandardCharsets.UTF_8);
         
->>>>>>> 88b1df69
         assertThat(output).isEqualTo(String.format(
                 "{%n"
                 + "  @timestamp : \"" + DateTimeFormatter.ISO_OFFSET_DATE_TIME.withZone(TimeZone.getDefault().toZoneId()).format(Instant.ofEpochMilli(timestamp)) + "\",%n"
