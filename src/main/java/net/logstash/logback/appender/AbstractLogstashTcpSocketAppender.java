/**
 * Licensed under the Apache License, Version 2.0 (the "License");
 * you may not use this file except in compliance with the License.
 * You may obtain a copy of the License at
 *
 *      http://www.apache.org/licenses/LICENSE-2.0
 *
 * Unless required by applicable law or agreed to in writing, software
 * distributed under the License is distributed on an "AS IS" BASIS,
 * WITHOUT WARRANTIES OR CONDITIONS OF ANY KIND, either express or implied.
 * See the License for the specific language governing permissions and
 * limitations under the License.
 */
package net.logstash.logback.appender;

import java.io.BufferedOutputStream;
import java.io.IOException;
import java.io.InputStream;
import java.io.OutputStream;
import java.net.InetAddress;
import java.net.InetSocketAddress;
import java.net.Socket;
import java.net.SocketTimeoutException;
import java.net.UnknownHostException;
import java.nio.charset.Charset;
import java.nio.charset.StandardCharsets;
import java.util.ArrayList;
import java.util.Collections;
import java.util.Formatter;
import java.util.List;
import java.util.Optional;
import java.util.concurrent.BlockingQueue;
import java.util.concurrent.Callable;
import java.util.concurrent.CountDownLatch;
import java.util.concurrent.Future;
import java.util.concurrent.RejectedExecutionException;
import java.util.concurrent.ScheduledFuture;
import java.util.concurrent.TimeUnit;

import javax.net.SocketFactory;
import javax.net.ssl.SSLContext;
import javax.net.ssl.SSLSocket;
import javax.net.ssl.SSLSocketFactory;

import net.logstash.logback.appender.destination.DelegateDestinationConnectionStrategy;
import net.logstash.logback.appender.destination.DestinationConnectionStrategy;
import net.logstash.logback.appender.destination.DestinationParser;
import net.logstash.logback.appender.destination.PreferPrimaryDestinationConnectionStrategy;
import net.logstash.logback.appender.listener.TcpAppenderListener;
import net.logstash.logback.encoder.SeparatorParser;
import net.logstash.logback.encoder.StreamingEncoder;

import com.lmax.disruptor.EventHandler;
import com.lmax.disruptor.LifecycleAware;
import com.lmax.disruptor.RingBuffer;

import ch.qos.logback.core.encoder.Encoder;
import ch.qos.logback.core.joran.spi.DefaultClass;
import ch.qos.logback.core.net.ssl.ConfigurableSSLSocketFactory;
import ch.qos.logback.core.net.ssl.SSLConfigurableSocket;
import ch.qos.logback.core.net.ssl.SSLConfiguration;
import ch.qos.logback.core.net.ssl.SSLParametersConfiguration;
import ch.qos.logback.core.spi.DeferredProcessingAware;
import ch.qos.logback.core.util.CloseUtil;
import ch.qos.logback.core.util.Duration;

/**
 * An {@link AsyncDisruptorAppender} appender that writes
 * events to a TCP {@link Socket} outputStream.
 * <p>
 *
 * The behavior is similar to a {@link ch.qos.logback.classic.net.SocketAppender}, except that:
 * <ul>
 * <li>it uses a {@link RingBuffer} instead of a {@link BlockingQueue}</li>
 * <li>it writes using an {@link Encoder} instead of serialization</li>
 * </ul>
 * <p>
 *
 * In addition, SSL can be enabled by setting the SSL configuration via {@link #setSsl(SSLConfiguration)}.
 * See <a href="http://logback.qos.ch/manual/usingSSL.html">the logback manual</a>
 * for details on how to configure client-side SSL.
 *
 * @author <a href="mailto:mirko.bernardoni@gmail.com">Mirko Bernardoni</a> (original, which did not use disruptor)
 * @since 11 Jun 2014 (creation date)
 */
public abstract class AbstractLogstashTcpSocketAppender<Event extends DeferredProcessingAware, Listener extends TcpAppenderListener<Event>>
        extends AsyncDisruptorAppender<Event, Listener> {

    protected static final String HOST_NAME_FORMAT = "%3$s";
    protected static final String PORT_FORMAT = "%4$d";
    public static final String DEFAULT_THREAD_NAME_FORMAT = "logback-appender-" + APPENDER_NAME_FORMAT + "-" + HOST_NAME_FORMAT + ":" + PORT_FORMAT + "-" + THREAD_INDEX_FORMAT;

    /**
     * The default port number of remote logging server (4560).
     */
    public static final int DEFAULT_PORT = 4560;

    /**
     * The default reconnection delay (30000 milliseconds or 30 seconds).
     */
    public static final int DEFAULT_RECONNECTION_DELAY = 30000;

    /**
     * The default write timeout in milliseconds (0 means no write timeout).
     */
    public static final int DEFAULT_WRITE_TIMEOUT = 0;

    /**
     * Default size of the queue used to hold logging events that are destined
     * for the remote peer.
     * Assuming an average log entry to take 1k, this would result in the application
     * using about 10MB additional memory if the queue is full
     */
    public static final int DEFAULT_QUEUE_SIZE = DEFAULT_RING_BUFFER_SIZE;

    /**
     * Default timeout when waiting for the remote server to accept our
     * connection.
     */
    public static final int DEFAULT_CONNECTION_TIMEOUT = 5000;

    public static final int DEFAULT_WRITE_BUFFER_SIZE = 8192;

    private static final NotConnectedException NOT_CONNECTED_EXCEPTION = new NotConnectedException();
    private static final ShutdownInProgressException SHUTDOWN_IN_PROGRESS_EXCEPTION = new ShutdownInProgressException();
    static {
        NOT_CONNECTED_EXCEPTION.setStackTrace(new StackTraceElement[] {new StackTraceElement(AbstractLogstashTcpSocketAppender.TcpSendingEventHandler.class.getName(), "onEvent(..)", null, -1)});
        SHUTDOWN_IN_PROGRESS_EXCEPTION.setStackTrace(new StackTraceElement[] {new StackTraceElement(AbstractLogstashTcpSocketAppender.TcpSendingEventHandler.class.getName(), "onEvent(..)", null, -1)});
    }

    /**
     * Destinations to which to attempt to send logs, in order of preference.
     * <p>
     *
     * Logs are only sent to one destination at a time.
     * <p>
     *
     * The interpretation of this list is up to the current {@link #connectionStrategy}.
     */
    private List<InetSocketAddress> destinations = new ArrayList<>(2);

    /**
     * When connected, this is the index into {@link #destinations}
     * to the currently connected destination.
     * <p>
     *
     * When a connection has never been established, the value is 0.
     * <p>
     *
     * When a connection has been established, but lost, the value is the
     * previously connected index.
     */
    private volatile int connectedDestinationIndex = 0;

    /**
     * When connected, this is the connected destination address.
     * When not connected, this is null.
     */
    private volatile InetSocketAddress connectedDestination;

    /**
     * Strategy used to determine to which destination to connect, and when to reconnect.
     * Default is {@link PreferPrimaryDestinationConnectionStrategy}.
     */
    private DestinationConnectionStrategy connectionStrategy = new PreferPrimaryDestinationConnectionStrategy();

    /**
     * Time period for which to wait after a connection fails to a specific destination
     * before attempting to reconnect to that destination.
     * Default is {@value #DEFAULT_RECONNECTION_DELAY} milliseconds.
     */
    private Duration reconnectionDelay = new Duration(DEFAULT_RECONNECTION_DELAY);

    /**
     * Socket connection timeout in milliseconds.
     */
    private int acceptConnectionTimeout = DEFAULT_CONNECTION_TIMEOUT;

    /**
     * Human readable identifier of the client (used for logback status messages)
     */
    private String peerId;

    /**
     * The encoder which is ultimately responsible for writing the event
     * to the socket's {@link java.io.OutputStream}.
     */
    private Encoder<Event> encoder;

    /**
     * The number of bytes available in the write buffer.
     * Defaults to {@value #DEFAULT_WRITE_BUFFER_SIZE}
     *
     * If less than or equal to zero, buffering the output stream will be disabled.
     * If buffering is disabled, the writer thread can slow down, but
     * it will also can prevent dropping events in the buffer on flaky connections.
     */
    private int writeBufferSize = DEFAULT_WRITE_BUFFER_SIZE;

    /**
     * Used to create client {@link Socket}s to which to communicate.
     *
     * If set prior to startup, it will be used.
     * <p>
     *
     * If not set prior to startup, and {@link #sslConfiguration} is null,
     * then the default socket factory ({@link SocketFactory#getDefault()}) will be used.
     * <p>
     *
     * If not set prior to startup, and {@link #sslConfiguration} is not null,
     * then a socket factory created from the
     * {@link SSLConfiguration#createContext(ch.qos.logback.core.spi.ContextAware)} will be used.
     */
    private SocketFactory socketFactory;

    /**
     * Set this to non-null to use SSL.
     * See <a href="http://logback.qos.ch/manual/usingSSL.html"> the logback manual</a>
     * for details on how to configure SSL for a client.
     */
    private SSLConfiguration sslConfiguration;

    /**
     * If this duration elapses without an event being sent,
     * then the {@link #keepAliveMessage} will be sent to the socket in
     * order to keep the connection alive.
     *
     * When null (the default), no keepAlive messages will be sent.
     */
    private Duration keepAliveDuration;

    /**
     * Message to send for keeping the connection alive
     * if {@link #keepAliveDuration} is non-null.
     */
    private String keepAliveMessage = System.getProperty("line.separator");

    /**
     * The charset to use when writing the {@link #keepAliveMessage}.
     * Defaults to UTF-8.
     */
    private Charset keepAliveCharset = StandardCharsets.UTF_8;

    /**
     * The {@link #keepAliveMessage} translated to bytes using the {@link #keepAliveCharset}.
     * Populated at startup time.
     */
    private byte[] keepAliveBytes;

    /**
     * Time period for which to wait for a write to complete before timing out
     * and attempting to reconnect to that destination.
     * Zero (the default) means no write timeout.
     *
     * <p>Used to detect connections where the receiver stops reading.</p>
     *
     * <p>Note that since a blocking java socket output stream
     * does not have a concept of a write timeout,
     * a task will be scheduled on the {@link #getExecutorService()}
     * with the same frequency as the write timeout
     * in order to detect stuck writes.
     * It is recommended to use longer write timeouts (e.g. &gt; 30s, or minutes),
     * rather than short write timeouts, so that this task does not execute too frequently.
     * Also, this approach means that it could take up to two times the write timeout
     * before a write timeout is detected.</p>
     */
    private Duration writeTimeout = new Duration(DEFAULT_WRITE_TIMEOUT);

    /**
     * Used to signal the socket reconnect thread that the shutdown has occurred.
     * The latch will be non-zero when started, and zero when shutdown.
     */
    private volatile CountDownLatch shutdownLatch;

    /**
     * Event handler responsible for performing the TCP transmission.
     */
    private class TcpSendingEventHandler implements EventHandler<LogEvent<Event>>, LifecycleAware {

        /**
         * Max number of consecutive failed connection attempts for which
         * logback status messages will be logged.
         *
         * After this many failed attempts, reconnection will still
         * be attempted, but failures will not be logged again
         * (until after the connection is successful, and then fails again.)
         */
        private static final int MAX_REPEAT_CONNECTION_ERROR_LOG = 5;

        /**
         * Number of times we try to write an event before it is discarded.
         * Between each attempt, the socket will be reconnected.
         */
        private static final int MAX_REPEAT_WRITE_ATTEMPTS = 5;

        /**
         * The destination socket to which to send events.
         */
        private volatile Socket socket;

        /**
         * The destination output stream to which to send events.
         * If {@link AbstractLogstashTcpSocketAppender#writeBufferSize} is greater than zero, this will be a buffered wrapper of the socket output stream.
         * Otherwise, it will be the socket output stream.
         */
        private volatile OutputStream outputStream;

        /**
         * Time at which the last event send was started (e.g. before write/flush).
         * Used to detect write timeouts.
         */
        private volatile long lastSendStartNanoTime;
        /**
         * Time at which the last event send was completed (e.g. after write/flush).
         * Used to calculate if a keep alive message
         * needs to be scheduled/sent.
         */
        private volatile long lastSendEndNanoTime;

        /**
         * The most recent time that a connection to each destination was attempted.
         */
        private long[] destinationAttemptStartTimes;

        /**
         * Future for the currently scheduled {@link #keepAliveRunnable}.
         */
        private ScheduledFuture<?> keepAliveFuture;

        /**
         * See {@link KeepAliveRunnable}.
         * Initialized on startup if keep alive is enabled.
         */
        private KeepAliveRunnable keepAliveRunnable;

        /**
         * Future for the currently scheduled {@link #writeTimeoutRunnable}.
         */
        private ScheduledFuture<?> writeTimeoutFuture;

        /**
         * See {@link WriteTimeoutRunnable}.
         * Initialized on startup if write timeout is enabled.
         */
        private WriteTimeoutRunnable writeTimeoutRunnable;

        /**
         * See {@link ReaderCallable}.
         * Initialized when a socket is opened.
         */
        private Future<?> readerFuture;

        /**
         * When run, if the {@link AbstractLogstashTcpSocketAppender#keepAliveDuration}
         * has elapsed since the last event was sent,
         * then this runnable will publish a keepAlive event to the ringBuffer.
         * <p>
         * The runnable will reschedule itself to execute in the future
         * after the calculated {@link AbstractLogstashTcpSocketAppender#keepAliveDuration}
         * from the last sent event using {@link TcpSendingEventHandler#scheduleKeepAlive(long)}.
         *
         * When the keepAlive event is processed by the event handler,
         * if the {@link AbstractLogstashTcpSocketAppender#keepAliveDuration}
         * has elapsed since the last event was sent,
         * then the event handler will send the {@link AbstractLogstashTcpSocketAppender#keepAliveMessage}
         * to the socket outputstream.
         *
         */
        private class KeepAliveRunnable implements Runnable {

            private int previousDestinationIndex = connectedDestinationIndex;

            @Override
            public void run() {
                long lastSendEnd = lastSendEndNanoTime;
                long currentNanoTime = System.nanoTime();
                if (hasKeepAliveDurationElapsed(lastSendEnd, currentNanoTime)) {
                    /*
                     * Publish a keep alive message to the RingBuffer.
                     *
                     * A null event indicates that this is a keep alive message.
                     *
                     * Use tryPublishEvent instead of publishEvent, because if the ring buffer is full,
                     * there's really no need to send a keep alive, since
                     * there are other messages waiting to be sent.
                     */
                    getDisruptor().getRingBuffer().tryPublishEvent(getEventTranslator(), null);
                    scheduleKeepAlive(currentNanoTime);
                } else {
                    scheduleKeepAlive(lastSendEnd);
                }

                if (previousDestinationIndex != connectedDestinationIndex) {
                    /*
                     * Destination has changed since last keep alive event,
                     * so update the thread name
                     */
                    updateCurrentThreadName();
                }
                previousDestinationIndex = connectedDestinationIndex;
            }
        }

        /**
         * Keeps reading the {@link ReaderCallable#inputStream} until the
         * end of the stream is reached.
         *
         * This helps pro-actively detect server-side socket disconnections,
         * specifically in the case of Amazon's Elastic Load Balancers (ELB).
         */
        private class ReaderCallable implements Callable<Void> {

            private final InputStream inputStream;

            ReaderCallable(InputStream inputStream) {
                super();
                this.inputStream = inputStream;
            }

            @Override
            public Void call() throws Exception {
                updateCurrentThreadName();
                try {
                    while (true) {
                        try {
                            if (inputStream.read() == -1) {
                                /*
                                 * End of stream reached, so we're done.
                                 */
                                return null;
                            }
                        } catch (SocketTimeoutException e) {
                            /*
                             * ignore, and try again
                             */
                        } catch (Exception e) {
                            /*
                             * Something else bad happened, so we're done.
                             */
                            throw e;
                        }
                    }
                } finally {
                    if (!Thread.currentThread().isInterrupted()) {
                        getExecutorService().submit(() -> {
                            /*
                             * https://github.com/logstash/logstash-logback-encoder/issues/341
                             *
                             * Pro-actively trigger the event handler's onEvent method in the handler thread
                             * by publishing a null event (which usually means a keepAlive event).
                             *
                             * When onEvent handles the event in the handler thread,
                             * it will detect that readerFuture.isDone() and reopen the socket.
                             *
                             * Without this, onEvent would not be called until the next event,
                             * which might not occur for a while.
                             * So, this is really just an optimization to reopen the socket as soon as possible.
                             *
                             * We can't reopen the socket from this thread,
                             * since all socket open/close must be done from the event handler thread.
                             *
                             * There is a potential race condition here as well, since
                             * onEvent could be triggered before the readerFuture completes.
                             * We reduce (but not eliminate) the chance of that happening by
                             * scheduling this task on the executorService.
                             */
                            getDisruptor().getRingBuffer().tryPublishEvent(getEventTranslator(), null);
                        });
                    }
                }
            }

        }

        /**
         * Detects write timeouts by inspecting {@link #lastSendStartNanoTime} and {@link #lastSendEndNanoTime}
         */
        private class WriteTimeoutRunnable implements Runnable {

            /**
             * The lastSendStartNanoTime of the last detected timeout.
             * Used to ensure we only detect a write timeout for a single write once
             * (especially if the log rate is very low).
             */
            private volatile long lastDetectedStartNanoTime;

            @Override
            public void run() {
                long lastSendStart = lastSendStartNanoTime; // volatile read
                long lastSendEnd = lastSendEndNanoTime;     // volatile read

                /*
                 * A write is in progress if the start is greater than the end
                 */
                if (lastSendStart > lastSendEnd && lastSendStart != lastDetectedStartNanoTime) {

                    long elapsedSendTimeInMillis = TimeUnit.NANOSECONDS.toMillis(System.nanoTime() - lastSendStart);
                    if (elapsedSendTimeInMillis > writeTimeout.getMilliseconds()) {
                        lastDetectedStartNanoTime = lastSendStart;
                        addWarn(peerId + "Detected write timeout after " + elapsedSendTimeInMillis + "ms.  Write timeout=" + getWriteTimeout() + ".  Closing socket to force reconnect");
                        closeSocket();
                    }
                }
            }
        }

        @Override
        public void onEvent(LogEvent<Event> logEvent, long sequence, boolean endOfBatch) throws Exception {

            Exception sendFailureException = null;
            for (int i = 0; i < MAX_REPEAT_WRITE_ATTEMPTS; i++) {
                /*
                 * Save local references to the outputStream and socket
                 * in case the WriteTimeoutRunnable closes the socket.
                 */
                Socket socket = this.socket; // volatile read
                OutputStream outputStream = this.outputStream; // volatile read

                if (socket == null && (!isStarted() || Thread.currentThread().isInterrupted())) {
                    /*
                     * Handle shutdown in progress
                     *
                     * This will occur if shutdown occurred during reopen()
                     */
                    sendFailureException = SHUTDOWN_IN_PROGRESS_EXCEPTION;
                    break;
                }

                Future<?> readerFuture = this.readerFuture;  // volatile read
                if (readerFuture.isDone() || socket == null) {
                    /*
                     * If readerFuture.isDone(), then the destination has shut down its output (our input),
                     * and the destination is probably no longer listening to its input (our output).
                     * This will be the case for Amazon's Elastic Load Balancers (ELB)
                     * when an instance behind the ELB becomes unhealthy while we're connected to it.
                     *
                     * If socket == null here, it means that a write timed out,
                     * and the socket was closed by the WriteTimeoutRunnable.
                     *
                     * Therefore, attempt reconnection.
                     */
                    addInfo(peerId + "destination terminated the connection. Reconnecting.");
                    reopenSocket();
                    try {
                        readerFuture.get();
                        sendFailureException = NOT_CONNECTED_EXCEPTION;
                    } catch (Exception e) {
                        sendFailureException = e;
                    }
                    continue;
                }
                try {
                    writeEvent(socket, outputStream, logEvent, endOfBatch);
                    return;
                } catch (Exception e) {
                    sendFailureException = e;
                    addWarn(peerId + "unable to send event: " + e.getMessage() + " Reconnecting.", e);
                    /*
                     * Need to re-open the socket in case of IOExceptions.
                     *
                     * Reopening the socket probably won't help other exceptions
                     * (like NullPointerExceptions),
                     * but we're doing so anyway, just in case.
                     */
                    reopenSocket();
                }
            }

            if (logEvent.event != null) {
                fireEventSendFailure(logEvent.event, sendFailureException);
            }
        }

        private void writeEvent(Socket socket, OutputStream outputStream, LogEvent<Event> logEvent, boolean endOfBatch) throws IOException {

            long startWallTime = System.currentTimeMillis();
            long startNanoTime = System.nanoTime();
            lastSendStartNanoTime = startNanoTime;
            /*
             * A null event indicates that this is a keep alive message,
             * or an event sent from the ReaderCallable.
             */
            if (logEvent.event != null) {
                /*
                 * This is a standard (non-keepAlive) event.
                 * Therefore, we need to send the event.
                 */
<<<<<<< HEAD
                encode(logEvent.event, outputStream);
            } 
            else if (hasKeepAliveDurationElapsed(lastSendEndNanoTime, startNanoTime)){
=======
                outputStream.write(encoder.encode(logEvent.event));
            } else if (hasKeepAliveDurationElapsed(lastSendEndNanoTime, startNanoTime)) {
>>>>>>> 93d5731b
                /*
                 * This is a keep alive event, and the keepAliveDuration has passed,
                 * Therefore, we need to send the keepAliveMessage.
                 */
                outputStream.write(keepAliveBytes);
            }
            if (endOfBatch) {
                outputStream.flush();
            }
            long endNanoTime = System.nanoTime();
            lastSendEndNanoTime = endNanoTime;

            if (logEvent.event != null) {
                fireEventSent(socket, logEvent.event, endNanoTime - startNanoTime);
            }

            /*
             * Should we close the current connection, and attempt to reconnect to another destination?
             */
            if (connectionStrategy.shouldReconnect(startWallTime, connectedDestinationIndex, destinations.size())) {
                addInfo(peerId + "reestablishing connection.");
                outputStream.flush();
                reopenSocket();
            }
        }

        
        @SuppressWarnings("unchecked")
        private void encode(Event event, OutputStream outputStream) throws IOException {
            if (encoder instanceof StreamingEncoder) {
                ((StreamingEncoder<Event>)encoder).encode(event, outputStream);
            }
            else {
                byte[] data = encoder.encode(event);
                if (data!=null) {
                    outputStream.write(data);
                }
            }
        }
        
        
        private boolean hasKeepAliveDurationElapsed(long lastSentNanoTime, long currentNanoTime) {
            return isKeepAliveEnabled()
                    && lastSentNanoTime + TimeUnit.MILLISECONDS.toNanos(keepAliveDuration.getMilliseconds()) < currentNanoTime;
        }

        @Override
        public void onStart() {
            this.destinationAttemptStartTimes = new long[destinations.size()];
            openSocket();
            scheduleKeepAlive(System.nanoTime());
            scheduleWriteTimeout();
        }

        @Override
        public void onShutdown() {
            unscheduleWriteTimeout();
            unscheduleKeepAlive();
            closeEncoder();
            closeSocket();
        }

        private synchronized void reopenSocket() {
            closeSocket();
            openSocket();
        }

        /**
         * Repeatedly tries to open a socket until it is successful,
         * or the hander is stopped, or the handler thread is interrupted.
         *
         * If the socket is non-null when this method returns,
         * then it should be able to be used to send.
         */
        private synchronized void openSocket() {
            int errorCount = 0;
            int destinationIndex = connectedDestinationIndex;
            while (isStarted() && !Thread.currentThread().isInterrupted()) {
                destinationIndex = connectionStrategy.selectNextDestinationIndex(destinationIndex, destinations.size());
                long startWallTime = System.currentTimeMillis();
                Socket tempSocket = null;
                OutputStream tempOutputStream = null;

                /*
                 * Choose next server
                 */
                InetSocketAddress currentDestination = destinations.get(destinationIndex);
                try {
                    /*
                     * Update peerId (for status message)
                     */
                    peerId = "Log destination " + currentDestination + ": ";

                    /*
                     * Delay the connection attempt if the last attempt to the selected destination
                     * was less than the reconnectionDelay.
                     */
                    final long millisSinceLastAttempt = startWallTime - destinationAttemptStartTimes[destinationIndex];
                    if (millisSinceLastAttempt < reconnectionDelay.getMilliseconds()) {
                        final long sleepTime = reconnectionDelay.getMilliseconds() - millisSinceLastAttempt;
                        if (errorCount < MAX_REPEAT_CONNECTION_ERROR_LOG * destinations.size()) {
                            addWarn(peerId + "Waiting " + sleepTime + "ms before attempting reconnection.");
                        }
                        try {
                            shutdownLatch.await(sleepTime, TimeUnit.MILLISECONDS);
                            if (!isStarted()) {
                                return;
                            }
                        } catch (InterruptedException ie) {
                            Thread.currentThread().interrupt();
                            addWarn(peerId + "connection interrupted. Will no longer attempt reconnection.");
                            return;
                        }
                        // reset the start time to be after the wait period.
                        startWallTime = System.currentTimeMillis();
                    }
                    destinationAttemptStartTimes[destinationIndex] = startWallTime;

                    /*
                     * Set the SO_TIMEOUT so that SSL handshakes will timeout if they take too long.
                     *
                     * Note that SO_TIMEOUT only applies to reads (which occur during the handshake process).
                     */
                    tempSocket = socketFactory.createSocket();
                    tempSocket.setSoTimeout(acceptConnectionTimeout);
                    /*
                     * currentDestination is unresolved, so a new InetSocketAddress
                     * must be created to resolve the hostname.
                     */
                    tempSocket.connect(new InetSocketAddress(getHostString(currentDestination), currentDestination.getPort()), acceptConnectionTimeout);

                    /*
                     * Trigger SSL handshake immediately and declare the socket unconnected if it fails
                     */
                    if (tempSocket instanceof SSLSocket) {
                        ((SSLSocket) tempSocket).startHandshake();
                    }

                    /*
                     * Issue #218, make buffering the output stream optional.
                     */
                    tempOutputStream = writeBufferSize > 0
                            ? new BufferedOutputStream(tempSocket.getOutputStream(), writeBufferSize)
                            : tempSocket.getOutputStream();

                    addInfo(peerId + "connection established.");

                    this.socket = tempSocket;
                    this.outputStream = tempOutputStream;

                    boolean shouldUpdateThreadName = (destinationIndex != connectedDestinationIndex);
                    connectedDestinationIndex = destinationIndex;
                    connectedDestination = currentDestination;

                    connectionStrategy.connectSuccess(startWallTime, destinationIndex, destinations.size());

                    if (shouldUpdateThreadName) {
                        /*
                         * destination has changed, so update the thread name
                         */
                        updateCurrentThreadName();
                    }

                    this.readerFuture = scheduleReaderCallable(
                            new ReaderCallable(tempSocket.getInputStream()));

                    fireConnectionOpened(this.socket);

                    return;

                } catch (Exception e) {
                    CloseUtil.closeQuietly(tempOutputStream);
                    CloseUtil.closeQuietly(tempSocket);

                    connectionStrategy.connectFailed(startWallTime, destinationIndex, destinations.size());
                    fireConnectionFailed(currentDestination, e);

                    /*
                     * Avoid spamming status messages by checking the MAX_REPEAT_CONNECTION_ERROR_LOG.
                     */
                    if (errorCount++ < MAX_REPEAT_CONNECTION_ERROR_LOG * destinations.size()) {
                        addWarn(peerId + "connection failed.", e);
                    }
                }
            }
        }

        private synchronized void closeSocket() {
            connectedDestination = null;
            CloseUtil.closeQuietly(outputStream);
            outputStream = null;

            CloseUtil.closeQuietly(socket);
            fireConnectionClosed(socket);
            socket = null;

            if (this.readerFuture != null) {
                /*
                 * This shouldn't be necessary, since closing the socket
                 * should cause the read() call to throw an exception.
                 *
                 * But cancel it anyway to be extra-safe.
                 */
                this.readerFuture.cancel(true);
            }
        }

        private void closeEncoder() {
            encoder.stop();
        }

        private synchronized void scheduleKeepAlive(long basedOnNanoTime) {
            if (isKeepAliveEnabled() && !Thread.currentThread().isInterrupted()) {
                if (keepAliveRunnable == null) {
                    keepAliveRunnable = new KeepAliveRunnable();
                }
                long delay = TimeUnit.MILLISECONDS.toNanos(keepAliveDuration.getMilliseconds()) - (System.nanoTime() - basedOnNanoTime);
                try {
                    keepAliveFuture = getExecutorService().schedule(
                        keepAliveRunnable,
                        delay,
                        TimeUnit.NANOSECONDS);
                } catch (RejectedExecutionException e) {
                    /*
                     * if scheduling failed, it means that the appender is shutting down.
                     */
                    keepAliveFuture = null;
                }
            }
        }
        private synchronized void unscheduleKeepAlive() {
            if (keepAliveFuture != null) {
                keepAliveFuture.cancel(true);
                try {
                    keepAliveFuture.get();
                } catch (InterruptedException e) {
                    Thread.currentThread().interrupt();
                    // ignore
                } catch (Exception e) {
                    // ignore
                }
            }
        }
        private synchronized void scheduleWriteTimeout() {
            if (isWriteTimeoutEnabled() && !Thread.currentThread().isInterrupted()) {
                if (writeTimeoutRunnable == null) {
                    writeTimeoutRunnable = new WriteTimeoutRunnable();
                }
                long delay = writeTimeout.getMilliseconds();
                try {
                    writeTimeoutFuture = getExecutorService().scheduleWithFixedDelay(
                            writeTimeoutRunnable,
                            delay,
                            delay,
                            TimeUnit.MILLISECONDS);
                } catch (RejectedExecutionException e) {
                    /*
                     * if scheduling failed, it means that the appender is shutting down.
                     */
                    writeTimeoutFuture = null;
                }
            }
        }
        private synchronized void unscheduleWriteTimeout() {
            if (writeTimeoutFuture != null) {
                writeTimeoutFuture.cancel(true);
                try {
                    writeTimeoutFuture.get();
                } catch (InterruptedException e) {
                    Thread.currentThread().interrupt();
                    // ignore
                } catch (Exception e) {
                    // ignore
                }
            }
        }
    }

    /**
     * An extension of logback's {@link ConfigurableSSLSocketFactory}
     * that supports creating unconnected sockets
     * (via {@link UnconnectedConfigurableSSLSocketFactory#createSocket()})
     * so that a custom connection timeout can be used when connecting.
     */
    private static class UnconnectedConfigurableSSLSocketFactory extends ConfigurableSSLSocketFactory {

        private final SSLParametersConfiguration parameters;
        private final SSLSocketFactory delegate;

        UnconnectedConfigurableSSLSocketFactory(SSLParametersConfiguration parameters, SSLSocketFactory delegate) {
            super(parameters, delegate);
            this.parameters = parameters;
            this.delegate = delegate;
        }

        @Override
        public Socket createSocket() throws IOException {
            SSLSocket socket = (SSLSocket) delegate.createSocket();
            parameters.configure(new SSLConfigurableSocket(socket));
            return socket;
        }

    }

    public AbstractLogstashTcpSocketAppender() {
        super();
        setEventHandler(new TcpSendingEventHandler());
        setThreadNameFormat(DEFAULT_THREAD_NAME_FORMAT);
    }

    @Override
    public boolean isStarted() {
        CountDownLatch latch = this.shutdownLatch;
        return latch != null && latch.getCount() != 0;
    }

    @Override
    public synchronized void start() {
        if (isStarted()) {
            return;
        }
        int errorCount = 0;
        if (encoder == null) {
            errorCount++;
            addError("No encoder was configured. Use <encoder> to specify the fully qualified class name of the encoder to use");
        }

        /*
         * Make sure at least one destination has been specified
         */
        if (destinations.isEmpty()) {
            errorCount++;
            addError("No destination was configured. Use <destination> to add one or more destinations to the appender");
        }

        /*
         * Create socket factory
         */
        if (errorCount == 0 && socketFactory == null) {
            if (sslConfiguration == null) {
                socketFactory = SocketFactory.getDefault();
            } else {

                try {
                    SSLContext sslContext = getSsl().createContext(this);
                    SSLParametersConfiguration parameters = getSsl().getParameters();
                    parameters.setContext(getContext());

                    socketFactory = new UnconnectedConfigurableSSLSocketFactory(
                            parameters,
                            sslContext.getSocketFactory());
                } catch (Exception e) {
                    addError("Unable to create ssl context", e);
                    errorCount++;
                }
            }
        }

        if (keepAliveMessage != null && keepAliveCharset != null) {
            keepAliveBytes = keepAliveMessage.getBytes(keepAliveCharset);
        }

        if (errorCount == 0) {

            encoder.setContext(getContext());
            if (!encoder.isStarted()) {
                encoder.start();
            }

            /*
             * Increase the core size to handle the reader thread
             */
            int threadPoolCoreSize = getThreadPoolCoreSize() + 1;
            /*
             * Increase the core size to handle the keep alive thread
             */
            if (keepAliveDuration != null) {
                threadPoolCoreSize++;
            }
            /*
             * Increase the core size to handle the write timeout detection thread
             */
            if (isWriteTimeoutEnabled()) {
                threadPoolCoreSize++;
            }
            setThreadPoolCoreSize(threadPoolCoreSize);
            this.shutdownLatch = new CountDownLatch(1);
            super.start();
        }
    }

    @Override
    public synchronized void stop() {
        if (!isStarted()) {
            return;
        }
        /*
         * Stop waiting to reconnect (if reconnect logic is currently waiting)
         */
        this.shutdownLatch.countDown();
        super.stop();
    }

    protected Future<?> scheduleReaderCallable(Callable<Void> readerCallable) {
        return getExecutorService().submit(readerCallable);
    }

    protected void fireEventSent(Socket socket, Event event, long durationInNanos) {
        for (Listener listener : listeners) {
            listener.eventSent(this, socket, event, durationInNanos);
        }
    }
    protected void fireEventSendFailure(Event event, Throwable reason) {
        for (Listener listener : listeners) {
            listener.eventSendFailure(this, event, reason);
        }
    }

    protected void fireConnectionOpened(Socket socket) {
        for (Listener listener : listeners) {
            listener.connectionOpened(this, socket);
        }
    }

    protected void fireConnectionClosed(Socket socket) {
        for (Listener listener : listeners) {
            listener.connectionClosed(this, socket);
        }
    }

    protected void fireConnectionFailed(InetSocketAddress address, Throwable throwable) {
        for (Listener listener : listeners) {
            listener.connectionFailed(this, address, throwable);
        }
    }


    public Encoder<Event> getEncoder() {
        return encoder;
    }

    public void setEncoder(Encoder<Event> encoder) {
        this.encoder = encoder;
    }

    public SocketFactory getSocketFactory() {
        return socketFactory;
    }

    /**
     * Used to create client {@link Socket}s to which to communicate.
     * By default, it is the system default SocketFactory.
     */
    public void setSocketFactory(SocketFactory socketFactory) {
        this.socketFactory = socketFactory;
    }

    /**
     * Adds the given destination (or destinations) to the list of potential destinations
     * to which to send logs.
     * <p>
     *
     * The string is a comma separated list of destinations in the form of hostName[:portNumber].
     * <p>
     * If portNumber is not provided, then the default ({@value #DEFAULT_PORT}) will be used
     * <p>
     *
     * For example, "host1.domain.com,host2.domain.com:5560"
     */
    public void addDestination(final String destination) throws IllegalArgumentException {

        List<InetSocketAddress> parsedDestinations = DestinationParser.parse(destination, DEFAULT_PORT);

        addDestinations(parsedDestinations.toArray(new InetSocketAddress[0]));
    }

    /**
     * Adds the given destinations to the list of potential destinations.
     */
    public void addDestinations(InetSocketAddress... destinations) throws IllegalArgumentException  {
        if (destinations == null) {
            return;
        }

        for (InetSocketAddress destination : destinations) {
            try {
                InetAddress.getByName(getHostString(destination));
            } catch (UnknownHostException ex) {
                /*
                 * Warn, but don't fail startup, so that transient
                 * DNS problems are allowed to resolve themselves eventually.
                 */
                addWarn("Invalid destination '" + getHostString(destination) + "': host unknown (was '" + getHostString(destination) + "').");
            }
            this.destinations.add(destination);
        }
    }

    /**
     * Returns the host string from the given destination,
     * avoiding a DNS hit if possible.
     */
    protected String getHostString(InetSocketAddress destination) {

        /*
         * Avoid the potential DNS hit by using getHostString() instead of getHostName()
         */
        return destination.getHostString();
    }

    protected void updateCurrentThreadName() {
        Thread.currentThread().setName(calculateThreadName());
    }

    @Override
    protected List<Object> getThreadNameFormatParams() {
        List<Object> superThreadNameFormatParams = super.getThreadNameFormatParams();
        List<Object> threadNameFormatParams = new ArrayList<Object>(superThreadNameFormatParams.size() + 2);

        threadNameFormatParams.addAll(superThreadNameFormatParams);
        InetSocketAddress currentDestination = this.destinations.get(connectedDestinationIndex);
        threadNameFormatParams.add(getHostString(currentDestination));
        threadNameFormatParams.add(currentDestination.getPort());
        return threadNameFormatParams;
    }

    /**
     * Return the destinations in which to attempt to send logs.
     */
    public List<InetSocketAddress> getDestinations() {
        return Collections.unmodifiableList(destinations);
    }

    /**
     * Time period for which to wait after failing to connect to all servers,
     * before attempting to reconnect.
     * Default is {@value #DEFAULT_RECONNECTION_DELAY} milliseconds.
     */
    public void setReconnectionDelay(Duration delay) {
        if (delay == null || delay.getMilliseconds() <= 0) {
            throw new IllegalArgumentException("reconnectionDelay must be > 0");
        }
        this.reconnectionDelay = delay;
    }

    public Duration getReconnectionDelay() {
        return reconnectionDelay;
    }


    /**
     * Convenience method for setting {@link PreferPrimaryDestinationConnectionStrategy#setSecondaryConnectionTTL(Duration)}.
     *
     * When the {@link #connectionStrategy} is a {@link PreferPrimaryDestinationConnectionStrategy},
     * this will set its {@link PreferPrimaryDestinationConnectionStrategy#setSecondaryConnectionTTL(Duration)}.
     *
     * @see PreferPrimaryDestinationConnectionStrategy#setSecondaryConnectionTTL(Duration)
     * @throws IllegalStateException if the {@link #connectionStrategy} is not a {@link PreferPrimaryDestinationConnectionStrategy}
     */
    public void setSecondaryConnectionTTL(Duration secondaryConnectionTTL) {
        if (connectionStrategy instanceof PreferPrimaryDestinationConnectionStrategy) {
            ((PreferPrimaryDestinationConnectionStrategy) connectionStrategy).setSecondaryConnectionTTL(secondaryConnectionTTL);
        } else {
            throw new IllegalStateException(String.format("When setting the secondaryConnectionTTL, the strategy must be a %s.  It is currently a %s", PreferPrimaryDestinationConnectionStrategy.class, connectionStrategy));
        }
    }

    public Duration getSecondaryConnectionTTL() {
        if (connectionStrategy instanceof PreferPrimaryDestinationConnectionStrategy) {
            return ((PreferPrimaryDestinationConnectionStrategy) connectionStrategy).getSecondaryConnectionTTL();
        }
        return null;
    }

    /**
     * Socket connection timeout in milliseconds.
     */
    void setAcceptConnectionTimeout(int acceptConnectionTimeout) {
        this.acceptConnectionTimeout = acceptConnectionTimeout;
    }

    public int getWriteBufferSize() {
        return writeBufferSize;
    }

    /**
     * The number of bytes available in the write buffer.
     * Defaults to {@value #DEFAULT_WRITE_BUFFER_SIZE}
     *
     * If less than or equal to zero, buffering the output stream will be disabled.
     * If buffering is disabled, the writer thread can slow down, but
     * it will also can prevent dropping events in the buffer on flaky connections.
     */
   public void setWriteBufferSize(int writeBufferSize) {
        this.writeBufferSize = writeBufferSize;
    }

    /**
     * Returns the maximum number of events in the queue.
     */
    public int getQueueSize() {
        return getRingBufferSize();
    }

    /**
     * Sets the maximum number of events in the queue. Once the queue is full
     * additional events will be dropped.
     *
     * <p>
     * Must be a positive power of 2.
     *
     * @param queueSize the maximum number of entries in the queue.
     */
    public void setQueueSize(int queueSize) {
        setRingBufferSize(queueSize);
    }

    public SSLConfiguration getSsl() {
        return sslConfiguration;
    }
    /**
     * Set this to non-null to use SSL.
     * See <a href="http://logback.qos.ch/manual/usingSSL.html"> the logback manual</a>
     * for details on how to configure SSL for a client.
     */
    public void setSsl(SSLConfiguration sslConfiguration) {
        this.sslConfiguration = sslConfiguration;
    }

    public Duration getKeepAliveDuration() {
        return keepAliveDuration;
    }
    /**
     * If this duration elapses without an event being sent,
     * then the {@link #keepAliveMessage} will be sent to the socket in
     * order to keep the connection alive.
     *
     * When null, no keepAlive messages will be sent.
     */
    public void setKeepAliveDuration(Duration keepAliveDuration) {
        this.keepAliveDuration = keepAliveDuration;
    }

    public String getKeepAliveMessage() {
        return keepAliveMessage;
    }
    /**
     * Message to send for keeping the connection alive
     * if {@link #keepAliveDuration} is non-null.
     *
     * The following values have special meaning:
     * <ul>
     * <li><tt>null</tt> or empty string = no keep alive.</li>
     * <li>"<tt>SYSTEM</tt>" = operating system new line (default).</li>
     * <li>"<tt>UNIX</tt>" = unix line ending (\n).</li>
     * <li>"<tt>WINDOWS</tt>" = windows line ending (\r\n).</li>
     * </ul>
     * <p>
     * Any other value will be used as-is.
     */
    public void setKeepAliveMessage(String keepAliveMessage) {
        this.keepAliveMessage = SeparatorParser.parseSeparator(keepAliveMessage);
    }

    public boolean isKeepAliveEnabled() {
        return this.keepAliveDuration != null
                && this.keepAliveMessage != null;
    }

    public boolean isWriteTimeoutEnabled() {
        return this.writeTimeout.getMilliseconds() > 0;
    }

    public Charset getKeepAliveCharset() {
        return keepAliveCharset;
    }

    /**
     * The charset to use when writing the {@link #keepAliveMessage}.
     * Defaults to UTF-8.
     */
    public void setKeepAliveCharset(Charset keepAliveCharset) {
        this.keepAliveCharset = keepAliveCharset;
    }

    /**
     * Pattern used by the to set the handler thread name.
     * Defaults to {@value #DEFAULT_THREAD_NAME_FORMAT}.
     * <p>
     *
     * If you change the {@link #threadFactory}, then this
     * value may not be honored.
     * <p>
     *
     * The string is a format pattern understood by {@link Formatter#format(String, Object...)}.
     * {@link Formatter#format(String, Object...)} is used to
     * construct the actual thread name prefix.
     * The first argument (%1$s) is the string appender name.
     * The second argument (%2$d) is the numerical thread index.
     * The third argument (%3$s) is the string hostname of the currently connected destination.
     * The fourth argument (%4$d) is the numerical port of the currently connected destination.
     * Other arguments can be made available by subclasses.
     */
    @Override
    public void setThreadNameFormat(String threadNameFormat) {
        super.setThreadNameFormat(threadNameFormat);
    }

    public DestinationConnectionStrategy getConnectionStrategy() {
        return connectionStrategy;
    }
    @DefaultClass(DelegateDestinationConnectionStrategy.class)
    public void setConnectionStrategy(DestinationConnectionStrategy destinationConnectionStrategy) {
        this.connectionStrategy = destinationConnectionStrategy;
    }

    /**
     * Returns the currently connected destination as an {@link Optional}.
     * The {@link Optional} will be absent if the appender is not currently connected.
     *
     * @return the currently connected destination as an {@link Optional}.
     *         The {@link Optional} will be absent if the appender is not currently connected.
     */
    public Optional<InetSocketAddress> getConnectedDestination() {
        return Optional.ofNullable(this.connectedDestination);
    }

    public Duration getWriteTimeout() {
        return writeTimeout;
    }

    /**
     * Sets the time period for which to wait for a write to complete before timing out
     * and attempting to reconnect to that destination.
     * Zero (the default) means no write timeout.
     *
     * <p>Used to detect connections where the receiver stops reading.</p>
     *
     * <p>Note that since a blocking java socket output stream
     * does not have a concept of a write timeout,
     * a task will be scheduled on the {@link #getExecutorService()}
     * with the same frequency as the write timeout
     * in order to detect stuck writes.
     * It is recommended to use longer write timeouts (e.g. &gt; 30s, or minutes),
     * rather than short write timeouts, so that this task does not execute too frequently.
     * Also, this approach means that it could take up to two times the write timeout
     * before a write timeout is detected.</p>
     */
    public void setWriteTimeout(Duration writeTimeout) {
        this.writeTimeout = writeTimeout == null
                ? new Duration(DEFAULT_WRITE_TIMEOUT)
                : writeTimeout;
    }
}<|MERGE_RESOLUTION|>--- conflicted
+++ resolved
@@ -585,14 +585,8 @@
                  * This is a standard (non-keepAlive) event.
                  * Therefore, we need to send the event.
                  */
-<<<<<<< HEAD
                 encode(logEvent.event, outputStream);
-            } 
-            else if (hasKeepAliveDurationElapsed(lastSendEndNanoTime, startNanoTime)){
-=======
-                outputStream.write(encoder.encode(logEvent.event));
             } else if (hasKeepAliveDurationElapsed(lastSendEndNanoTime, startNanoTime)) {
->>>>>>> 93d5731b
                 /*
                  * This is a keep alive event, and the keepAliveDuration has passed,
                  * Therefore, we need to send the keepAliveMessage.
@@ -623,11 +617,10 @@
         @SuppressWarnings("unchecked")
         private void encode(Event event, OutputStream outputStream) throws IOException {
             if (encoder instanceof StreamingEncoder) {
-                ((StreamingEncoder<Event>)encoder).encode(event, outputStream);
-            }
-            else {
+                ((StreamingEncoder<Event>) encoder).encode(event, outputStream);
+            } else {
                 byte[] data = encoder.encode(event);
-                if (data!=null) {
+                if (data != null) {
                     outputStream.write(data);
                 }
             }
