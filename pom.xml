--- conflicted
+++ resolved
@@ -321,10 +321,6 @@
                     </artifactSet>
                     <relocations>
                         <relocation>
-                            <pattern>org.apache.commons.lang3</pattern>
-                            <shadedPattern>${project.groupId}.encoder.org.apache.commons.lang3</shadedPattern>
-                        </relocation>
-                        <relocation>
                             <pattern>com.lmax.disruptor</pattern>
                             <shadedPattern>${project.groupId}.encoder.com.lmax.disruptor</shadedPattern>
                         </relocation>
@@ -369,34 +365,12 @@
                     <artifactId>maven-javadoc-plugin</artifactId>
                     <version>${maven-javadoc-plugin.version}</version>
                     <configuration>
-<<<<<<< HEAD
-                        <shadedArtifactAttached>false</shadedArtifactAttached>
-                        <createDependencyReducedPom>true</createDependencyReducedPom>
-                        <minimizeJar>true</minimizeJar>
-                        <artifactSet>
-                            <excludes>
-                                <exclude>ch.qos.logback:*</exclude>
-                                <exclude>org.slf4j:*</exclude>
-                                <exclude>org.yaml:*</exclude>
-                                <exclude>com.fasterxml.jackson.core:*</exclude>
-                                <exclude>com.fasterxml.jackson.dataformat:*</exclude>
-                                <exclude>com.fasterxml.uuid:*</exclude>
-                            </excludes>
-                        </artifactSet>
-                        <relocations>
-                            <relocation>
-                                <pattern>com.lmax.disruptor</pattern>
-                                <shadedPattern>${project.groupId}.encoder.com.lmax.disruptor</shadedPattern>
-                            </relocation>
-                        </relocations>
-=======
                         <doclint>none</doclint>
                         <links>
                             <link>http://logback.qos.ch/apidocs</link>
                             <link>https://fasterxml.github.io/jackson-core/javadoc/2.10</link>
                             <link>https://fasterxml.github.io/jackson-databind/javadoc/2.10</link>
                         </links>
->>>>>>> da2f1cd4
                     </configuration>
                 </plugin>
             </plugins>
