<project xmlns="http://maven.apache.org/POM/4.0.0" xmlns:xsi="http://www.w3.org/2001/XMLSchema-instance" xsi:schemaLocation="http://maven.apache.org/POM/4.0.0 http://maven.apache.org/maven-v4_0_0.xsd">

    <modelVersion>4.0.0</modelVersion>

    <groupId>net.logstash.logback</groupId>
    <artifactId>logstash-logback-encoder</artifactId>
    <version>6.5-SNAPSHOT</version>

    <name>Logstash Logback Encoder</name>
    <description>Logback encoder which will output events as Logstash-compatible JSON</description>
    <url>https://github.com/logstash/logstash-logback-encoder</url>

    <scm>
        <url>https://github.com/logstash/logstash-logback-encoder</url>
        <connection>scm:git:https://github.com/logstash/logstash-logback-encoder</connection>
        <developerConnection>scm:git:https://github.com/logstash/logstash-logback-encoder</developerConnection>
        <tag>HEAD</tag>
    </scm>

    <properties>
        <java.version>1.8</java.version>
        <project.build.sourceEncoding>UTF-8</project.build.sourceEncoding>

        <!-- runtime dependencies -->
        <ch.qos.logback.version>1.2.3</ch.qos.logback.version>
        <com.fasterxml.jackson.version>2.11.3</com.fasterxml.jackson.version>
        <com.fasterxml.uuid.version>4.0.1</com.fasterxml.uuid.version>

        <!-- shaded runtime dependencies -->
        <com.lmax.disruptor.version>3.4.2</com.lmax.disruptor.version>
<<<<<<< HEAD
=======
        <commons-lang3.version>3.11</commons-lang3.version>
>>>>>>> 88b1df69

        <!-- test dependencies -->
        <junit.version>4.13</junit.version>
        <org.assertj.version>3.17.2</org.assertj.version>
        <org.mockito.version>3.5.13</org.mockito.version>

        <!-- maven plugins -->
        <animal-sniffer-maven-plugin.version>1.19</animal-sniffer-maven-plugin.version>
        <maven-bundle-plugin.version>5.1.1</maven-bundle-plugin.version>
        <maven-compiler-plugin.version>3.8.1</maven-compiler-plugin.version>
        <maven-enforcer-plugin.version>1.4.1</maven-enforcer-plugin.version>
        <maven-gpg-plugin.version>1.6</maven-gpg-plugin.version>
        <maven-jar-plugin.version>3.2.0</maven-jar-plugin.version>
        <maven-javadoc-plugin.version>3.2.0</maven-javadoc-plugin.version>
        <maven-license-plugin.version>1.9.0</maven-license-plugin.version>
        <maven-release-plugin.version>2.5.3</maven-release-plugin.version>
        <maven-shade-plugin.version>3.2.4</maven-shade-plugin.version>
        <maven-source-plugin.version>3.2.1</maven-source-plugin.version>
        <nexus-staging-maven-plugin.version>1.6.8</nexus-staging-maven-plugin.version>
    </properties>

    <licenses>
        <license>
            <name>Apache License, Version 2.0</name>
            <url>http://www.apache.org/licenses/LICENSE-2.0</url>
        </license>
        <license>
            <name>MIT License</name>
            <url>http://www.slf4j.org/license.html</url>
            <comments>
                The portion of LogstashBasicMarker.java that has been copied from 
                org.slf4j.helpers.BasicMarker is released under the MIT License.
            </comments>
        </license>
    </licenses>

    <developers>
        <developer>
            <id>neilprosser</id>
            <name>Neil Prosser</name>
            <email>neil.prosser@gmail.com</email>
            <organization>Nokia</organization>
            <organizationUrl>http://music.nokia.com</organizationUrl>
        </developer>
        <developer>
            <id>philsttr</id>
            <name>Phil Clay</name>
        </developer>
        <developer>
            <id>lusis</id>
            <name>John E. Vincent</name>
            <email>lusis.org+github.com@gmail.com</email>
        </developer>
    </developers>

    <dependencyManagement>
        <dependencies>
            <dependency>
                <groupId>com.fasterxml.jackson</groupId>
                <artifactId>jackson-bom</artifactId>
                <version>${com.fasterxml.jackson.version}</version>
                <type>pom</type>
                <scope>import</scope>
            </dependency>
            <dependency>
                <groupId>junit</groupId>
                <artifactId>junit</artifactId>
                <version>${junit.version}</version>
            </dependency>
        </dependencies>
    </dependencyManagement>

    <dependencies>
        <dependency>
            <groupId>ch.qos.logback</groupId>
            <artifactId>logback-classic</artifactId>
            <version>${ch.qos.logback.version}</version>
            <!--
               Required for logging regular ILoggingEvents with a Logger.
               Not needed if only logging IAccessEvents for access logs. 
            -->
            <optional>true</optional>
        </dependency>
        <dependency>
            <groupId>ch.qos.logback</groupId>
            <artifactId>logback-access</artifactId>
            <version>${ch.qos.logback.version}</version>
            <!--
               Required for logging IAccessEvents for access logs. 
               Not needed if only logging regular ILoggingEvents with a Logger.
            -->
            <optional>true</optional>
        </dependency>
        <dependency>
            <groupId>ch.qos.logback</groupId>
            <artifactId>logback-core</artifactId>
            <version>${ch.qos.logback.version}</version>
            <!--
               "provided" since users of logstash-logback-encoder must also
               directly depend on logback-classic or logback-access,
               and both of those depend on logback-core transitively.
            -->
            <scope>provided</scope>
        </dependency>
        <dependency>
            <groupId>javax.servlet</groupId>
            <artifactId>servlet-api</artifactId>
            <version>2.5</version>
            <scope>provided</scope>
        </dependency>
        <dependency>
            <groupId>com.fasterxml.jackson.core</groupId>
            <artifactId>jackson-databind</artifactId>
        </dependency>
        <dependency>
            <groupId>com.fasterxml.jackson.dataformat</groupId>
            <artifactId>jackson-dataformat-cbor</artifactId>
            <!--
                Only needed if net.logstash.logback.decorate.cbor is used.
            -->
            <optional>true</optional>
        </dependency>
        <dependency>
            <groupId>com.fasterxml.jackson.dataformat</groupId>
            <artifactId>jackson-dataformat-smile</artifactId>
            <!--
                Only needed if net.logstash.logback.decorate.smile is used.
            -->
            <optional>true</optional>
        </dependency>
        <dependency>
            <groupId>com.fasterxml.jackson.dataformat</groupId>
            <artifactId>jackson-dataformat-yaml</artifactId>
            <!--
                Only needed if net.logstash.logback.decorate.yaml is used.
            -->
            <optional>true</optional>
        </dependency>
        <dependency>
            <groupId>com.fasterxml.uuid</groupId>
            <artifactId>java-uuid-generator</artifactId>
            <version>${com.fasterxml.uuid.version}</version>
            <!--
               Only needed if the UuidProvider is used.
            -->
            <optional>true</optional>
        </dependency>
        <dependency>
            <groupId>com.lmax</groupId>
            <artifactId>disruptor</artifactId>
            <version>${com.lmax.disruptor.version}</version>
        </dependency>
        <dependency>
            <groupId>junit</groupId>
            <artifactId>junit</artifactId>
            <scope>test</scope>
        </dependency>
        <dependency>
            <groupId>org.assertj</groupId>
            <artifactId>assertj-core</artifactId>
            <version>${org.assertj.version}</version>
            <scope>test</scope>
        </dependency>
        <dependency>
            <groupId>org.mockito</groupId>
            <artifactId>mockito-core</artifactId>
            <version>${org.mockito.version}</version>
            <scope>test</scope>
        </dependency>
    </dependencies>

    <build>
        <plugins>
            <plugin>
                <groupId>org.apache.maven.plugins</groupId>
                <artifactId>maven-compiler-plugin</artifactId>
                <version>${maven-compiler-plugin.version}</version>
                <configuration>
                    <source>${java.version}</source>
                    <target>${java.version}</target>
                </configuration>
            </plugin>
            <plugin>
                <groupId>org.apache.maven.plugins</groupId>
                <artifactId>maven-enforcer-plugin</artifactId>
                <version>${maven-enforcer-plugin.version}</version>
                <goals>
                    <goal>enforce</goal>
                </goals>
                <configuration>
                    <rules>
                        <requireJavaVersion>
                            <version>[1.8,)</version>
                        </requireJavaVersion>
                        <requireMavenVersion>
                            <version>[2.2.1,)</version>
                        </requireMavenVersion>
                    </rules>
                </configuration>
            </plugin>
            <plugin>
                <groupId>org.codehaus.mojo</groupId>
                <artifactId>animal-sniffer-maven-plugin</artifactId>
                <version>${animal-sniffer-maven-plugin.version}</version>
                <configuration>
                    <signature>
                        <groupId>org.codehaus.mojo.signature</groupId>
                        <artifactId>java18</artifactId>
                        <version>1.0</version>
                    </signature>
                </configuration>
                <executions>
                    <execution>
                        <id>ensure-java-1.8-compatible</id>
                        <phase>test</phase>
                        <goals>
                            <goal>check</goal>
                        </goals>
                    </execution>
                </executions>
            </plugin>
            <plugin>
                <groupId>org.apache.maven.plugins</groupId>
                <artifactId>maven-release-plugin</artifactId>
                <version>${maven-release-plugin.version}</version>
            </plugin>
            <plugin>
                <groupId>com.mycila.maven-license-plugin</groupId>
                <artifactId>maven-license-plugin</artifactId>
                <version>${maven-license-plugin.version}</version>
                <configuration>
                    <header>license-header.txt</header>
                    <strictCheck>true</strictCheck>
                    <aggregate>true</aggregate>
                    <encoding>UTF-8</encoding>
                    <failIfMissing>true</failIfMissing>
                    <skipExistingHeaders>true</skipExistingHeaders>
                    <includes>
                        <include>**/src/main/java/**</include>
                        <include>**/src/test/java/**</include>
                    </includes>
                </configuration>
                <executions>
                    <execution>
                        <phase>process-sources</phase>
                        <goals>
                            <goal>format</goal>
                        </goals>
                    </execution>
                </executions>
            </plugin>
            <plugin>
                <artifactId>maven-jar-plugin</artifactId>
                <version>${maven-jar-plugin.version}</version>
                <configuration>
                    <archive>
                        <manifestFile>${project.build.outputDirectory}/META-INF/MANIFEST.MF</manifestFile>
                        <manifestEntries>
                            <Automatic-Module-Name>logstash.logback.encoder</Automatic-Module-Name>
                        </manifestEntries>
                    </archive>
                </configuration>
            </plugin>
            <plugin>
                <groupId>org.apache.maven.plugins</groupId>
                <artifactId>maven-shade-plugin</artifactId>
                <version>${maven-shade-plugin.version}</version>
                <executions>
                    <execution>
                        <goals>
                            <goal>shade</goal>
                        </goals>
                    </execution>
                </executions>
                <configuration>
                    <shadedArtifactAttached>false</shadedArtifactAttached>
                    <createDependencyReducedPom>true</createDependencyReducedPom>
                    <minimizeJar>true</minimizeJar>
                    <artifactSet>
                        <excludes>
                            <exclude>ch.qos.logback:*</exclude>
                            <exclude>org.slf4j:*</exclude>
                            <exclude>org.yaml:*</exclude>
                            <exclude>com.fasterxml.jackson.core:*</exclude>
                            <exclude>com.fasterxml.jackson.dataformat:*</exclude>
                            <exclude>com.fasterxml.uuid:*</exclude>
                        </excludes>
                    </artifactSet>
                    <relocations>
                        <relocation>
                            <pattern>com.lmax.disruptor</pattern>
                            <shadedPattern>${project.groupId}.encoder.com.lmax.disruptor</shadedPattern>
                        </relocation>
                    </relocations>
                </configuration>
            </plugin>
            <plugin>
                <groupId>org.apache.felix</groupId>
                <artifactId>maven-bundle-plugin</artifactId>
                <version>${maven-bundle-plugin.version}</version>
                <extensions>true</extensions>
                <executions>
                    <execution>
                        <id>bundle-manifest</id>
                        <phase>process-classes</phase>
                        <goals>
                            <goal>manifest</goal>
                        </goals>
                    </execution>
                </executions>
                <configuration>
                    <instructions>
                        <!-- packages to export -->
                        <Export-Package>net.logstash.logback.*</Export-Package>
                        <!-- attach to Logback bundle as fragment -->
                        <Fragment-Host>ch.qos.logback.classic</Fragment-Host>
                        <!-- exclude following imports as required classes are relocated by shade plugin and ignore ch.qos.logback.[core,classic] because this is a fragment and gets them from parent. -->
                        <Import-Package>!com.lmax.disruptor.*,!ch.qos.logback.classic.*,!ch.qos.logback.core.*,!org.slf4j.*,*</Import-Package>
                    </instructions>
                </configuration>
            </plugin>
        </plugins>
        <pluginManagement>
            <plugins>
                <plugin>
                    <groupId>org.apache.maven.plugins</groupId>
                    <artifactId>maven-source-plugin</artifactId>
                    <version>${maven-source-plugin.version}</version>
                </plugin>
                <plugin>
                    <groupId>org.apache.maven.plugins</groupId>
                    <artifactId>maven-javadoc-plugin</artifactId>
                    <version>${maven-javadoc-plugin.version}</version>
                    <configuration>
                        <doclint>none</doclint>
                        <links>
                            <link>http://logback.qos.ch/apidocs</link>
                            <link>https://fasterxml.github.io/jackson-core/javadoc/2.10</link>
                            <link>https://fasterxml.github.io/jackson-databind/javadoc/2.10</link>
                        </links>
                    </configuration>
                </plugin>
            </plugins>
        </pluginManagement>
    </build>
    <profiles>
        <profile>
            <id>ossrh</id>
            <build>
                <plugins>
                    <plugin>
                        <groupId>org.apache.maven.plugins</groupId>
                        <artifactId>maven-gpg-plugin</artifactId>
                        <version>${maven-gpg-plugin.version}</version>
                        <executions>
                            <execution>
                                <id>sign-artifacts</id>
                                <goals>
                                    <goal>sign</goal>
                                </goals>
                            </execution>
                        </executions>
                    </plugin>
                    <plugin>
                        <groupId>org.sonatype.plugins</groupId>
                        <artifactId>nexus-staging-maven-plugin</artifactId>
                        <version>${nexus-staging-maven-plugin.version}</version>
                        <extensions>true</extensions>
                        <configuration>
                            <serverId>ossrh</serverId>
                            <nexusUrl>https://oss.sonatype.org/</nexusUrl>
                        </configuration>
                    </plugin>
                </plugins>
            </build>
        </profile>
    </profiles>

    <distributionManagement>
        <snapshotRepository>
            <id>ossrh</id>
            <url>https://oss.sonatype.org/content/repositories/snapshots</url>
        </snapshotRepository>
        <repository>
            <id>ossrh</id>
            <url>https://oss.sonatype.org/service/local/staging/deploy/maven2/</url>
        </repository>
    </distributionManagement>

</project><|MERGE_RESOLUTION|>--- conflicted
+++ resolved
@@ -28,10 +28,6 @@
 
         <!-- shaded runtime dependencies -->
         <com.lmax.disruptor.version>3.4.2</com.lmax.disruptor.version>
-<<<<<<< HEAD
-=======
-        <commons-lang3.version>3.11</commons-lang3.version>
->>>>>>> 88b1df69
 
         <!-- test dependencies -->
         <junit.version>4.13</junit.version>
